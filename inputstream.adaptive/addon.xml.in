--- conflicted
+++ resolved
@@ -1,11 +1,7 @@
 <?xml version="1.0" encoding="UTF-8"?>
 <addon
   id="inputstream.adaptive"
-<<<<<<< HEAD
-  version="21.9999.20240529"
-=======
   version="21.5.9"
->>>>>>> 27174ac4
   name="InputStream Adaptive"
   provider-name="kujub, peak3d, Team Kodi">
   <requires>@ADDON_DEPENDS@</requires>
